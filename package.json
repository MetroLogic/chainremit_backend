--- conflicted
+++ resolved
@@ -13,10 +13,6 @@
         "lint": "eslint src --ext .ts",
         "lint:fix": "eslint src --ext .ts --fix",
         "format": "prettier --write \"src/**/*.ts\"",
-<<<<<<< HEAD
-        "setup:notifications": "ts-node scripts/setup-notifications.ts",
-=======
->>>>>>> 0b47e4be
         "prepare": "husky install"
     },
     "repository": {
@@ -31,38 +27,14 @@
     },
     "homepage": "https://github.com/MetroLogic/chainremit_backend.git#readme",
     "dependencies": {
-<<<<<<< HEAD
-        "@sendgrid/mail": "^8.1.5",
-        "bcrypt": "^6.0.0",
-        "bull": "^4.16.5",
-=======
         "axios": "^1.7.0",
         "bcrypt": "^6.0.0",
         "bull": "^4.10.4",
->>>>>>> 0b47e4be
         "compression": "^1.7.4",
         "cors": "^2.8.5",
         "dotenv": "^16.0.3",
         "express": "^4.18.2",
         "express-rate-limit": "^8.0.1",
-<<<<<<< HEAD
-        "firebase-admin": "^13.4.0",
-        "google-auth-library": "^10.1.0",
-        "handlebars": "^4.7.8",
-        "helmet": "^6.1.5",
-        "ioredis": "^5.6.1",
-        "joi": "^17.13.3",
-        "jsonwebtoken": "^9.0.2",
-        "morgan": "^1.10.0",
-        "node-cron": "^4.2.1",
-        "redis": "^5.6.1",
-        "swagger-jsdoc": "^6.2.8",
-        "swagger-ui-express": "^5.0.1",
-        "twilio": "^5.8.0",
-        "typescript": "^5.0.0",
-        "uuid": "^11.1.0",
-        "winston": "^3.17.0"
-=======
         "google-auth-library": "^10.1.0",
         "helmet": "^6.1.5",
         "ioredis": "^5.3.2",
@@ -74,15 +46,10 @@
         "typescript": "^5.0.0",
         "winston": "^3.17.0",
         "ws": "^8.15.0"
->>>>>>> 0b47e4be
     },
     "devDependencies": {
         "@eslint/js": "^9.32.0",
         "@types/bcrypt": "^6.0.0",
-<<<<<<< HEAD
-        "@types/bull": "^3.15.9",
-=======
->>>>>>> 0b47e4be
         "@types/compression": "^1.8.1",
         "@types/cors": "^2.8.19",
         "@types/express": "^4.17.17",
@@ -90,18 +57,10 @@
         "@types/jsonwebtoken": "^9.0.10",
         "@types/morgan": "^1.9.10",
         "@types/node": "^20.0.0",
-<<<<<<< HEAD
-        "@types/node-cron": "^3.0.11",
-        "@types/supertest": "^6.0.3",
-        "@types/swagger-jsdoc": "^6.0.4",
-        "@types/swagger-ui-express": "^4.1.8",
-        "@types/winston": "^2.4.4",
-=======
         "@types/swagger-jsdoc": "^6.0.4",
         "@types/swagger-ui-express": "^4.1.8",
         "@types/winston": "^2.4.4",
         "@types/ws": "^8.18.1",
->>>>>>> 0b47e4be
         "@typescript-eslint/eslint-plugin": "^8.38.0",
         "eslint": "^8.57.1",
         "eslint-config-prettier": "^10.1.8",
@@ -113,10 +72,6 @@
         "lint-staged": "^16.1.2",
         "nodemon": "^3.1.10",
         "prettier": "^3.6.2",
-<<<<<<< HEAD
-        "supertest": "^7.1.4",
-=======
->>>>>>> 0b47e4be
         "ts-jest": "^29.4.0",
         "ts-node": "^10.9.1",
         "typescript-eslint": "^8.38.0"
